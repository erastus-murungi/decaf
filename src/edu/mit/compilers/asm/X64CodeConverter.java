--- conflicted
+++ resolved
@@ -39,13 +39,6 @@
 
     @Override
     public X64Builder visit(CopyInstruction copyInstruction, X64Builder x64builder) {
-<<<<<<< HEAD
-//        if (copyInstruction.dst
-//                .toString()
-//                .equals("a"))
-//            System.out.println("stop");
-=======
->>>>>>> d3e5e3e4
         return x64builder
                 .addLine(x64InstructionLine(X64Instruction.movq, getLocalVariableStackOffset(copyInstruction.src), X64Register.RAX))
                 .addLine(x64InstructionLine(X64Instruction.movq, X64Register.RAX, getLocalVariableStackOffset(copyInstruction.dst)));
