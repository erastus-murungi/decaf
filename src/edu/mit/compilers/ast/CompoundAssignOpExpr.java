package edu.mit.compilers.ast;

<<<<<<< HEAD
import edu.mit.compilers.ir.Visitor;
import edu.mit.compilers.symbolTable.SymbolTable;
=======
import edu.mit.compilers.grammar.TokenPosition;
import edu.mit.compilers.ir.Visitor;
>>>>>>> 447f8113
import edu.mit.compilers.utils.Pair;

import java.util.List;

public class CompoundAssignOpExpr extends AssignExpr {
    final CompoundAssignOperator compoundAssignOp;

    public CompoundAssignOpExpr(TokenPosition tokenPosition, CompoundAssignOperator compoundAssignOp, Expression expression) {
        super(tokenPosition, expression);
        this.compoundAssignOp = compoundAssignOp;
        this.expression = expression;
    }

    @Override
    public List<Pair<String, AST>> getChildren() {
        return List.of(new Pair<>("compoundAssign", compoundAssignOp), new Pair<>("expression", expression));
    }

    @Override
    public boolean isTerminal() {
        return false;
    }


    @Override
    public String toString() {
        return "CompoundAssignOpExpr{" + "compoundAssignOp=" + compoundAssignOp + ", expression=" + expression + '}';
    }

    @Override
    public <T> T accept(Visitor<T> visitor, SymbolTable curSymbolTable) {
        return visitor.visit(this);
    }
}<|MERGE_RESOLUTION|>--- conflicted
+++ resolved
@@ -1,12 +1,8 @@
 package edu.mit.compilers.ast;
 
-<<<<<<< HEAD
 import edu.mit.compilers.ir.Visitor;
 import edu.mit.compilers.symbolTable.SymbolTable;
-=======
 import edu.mit.compilers.grammar.TokenPosition;
-import edu.mit.compilers.ir.Visitor;
->>>>>>> 447f8113
 import edu.mit.compilers.utils.Pair;
 
 import java.util.List;
@@ -38,6 +34,6 @@
 
     @Override
     public <T> T accept(Visitor<T> visitor, SymbolTable curSymbolTable) {
-        return visitor.visit(this);
+        return visitor.visit(this, curSymbolTable);
     }
 }