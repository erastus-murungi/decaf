package edu.mit.compilers.dataflow;

import java.util.ArrayList;
import java.util.Collection;
import java.util.List;
import java.util.Set;
import java.util.stream.Collectors;

import edu.mit.compilers.ast.Program;
import edu.mit.compilers.codegen.ThreeAddressCodeList;
import edu.mit.compilers.codegen.codes.MethodBegin;
import edu.mit.compilers.codegen.names.AbstractName;
import edu.mit.compilers.dataflow.passes.CommonSubExpressionEliminationPass;
import edu.mit.compilers.dataflow.passes.ConstantPropagationPass;
import edu.mit.compilers.dataflow.passes.CopyPropagationPass;
import edu.mit.compilers.dataflow.passes.DeadCodeEliminationPass;
import edu.mit.compilers.dataflow.passes.DeadStoreEliminationPass;
import edu.mit.compilers.dataflow.passes.OptimizationPass;

public class DataflowOptimizer {
    private static final int MAX_RUNS = 20;

    Integer numberOfRuns = MAX_RUNS;
    Set<AbstractName> globalNames;
    List<MethodBegin> methodBeginTacLists;
    List<OptimizationPass> optimizationPassList = new ArrayList<>();

    Factory optimizationPassesFactory = new Factory();

    public enum OptimizationPassType {
        CommonSubExpression,
        CopyPropagation,
        DeadCodeElimination,
<<<<<<< HEAD
        ConstantPropagation
=======
        DeadStoreElimination
>>>>>>> 7d9e3129
    }

    public class Factory {
        public List<OptimizationPass> getPass(OptimizationPassType optimizationPassType) {
            final var optimizationPassesList = new ArrayList<OptimizationPass>();
            switch (optimizationPassType) {
                case CopyPropagation: {
                    methodBeginTacLists.forEach(methodBegin ->
                            optimizationPassesList.add(new CopyPropagationPass(globalNames, methodBegin)));
                    break;
                }
                case DeadCodeElimination: {
                    methodBeginTacLists.forEach(methodBegin ->
                            optimizationPassesList.add(new DeadCodeEliminationPass(globalNames, methodBegin)));
                    break;
                }
                case CommonSubExpression: {
                    methodBeginTacLists.forEach(methodBegin ->
                            optimizationPassesList.add(new CommonSubExpressionEliminationPass(globalNames, methodBegin)));
                    break;
                }
                case DeadStoreElimination: {
                    methodBeginTacLists.forEach(methodBegin ->
                            optimizationPassesList.add(new DeadStoreEliminationPass(globalNames, methodBegin)));
                    break;
                }
                case ConstantPropagation: {
                    methodBeginTacLists.forEach(methodBegin ->
                        optimizationPassesList.add(new ConstantPropagationPass(globalNames, methodBegin.entryBlock)));
                    break;
                }
                default: {
                    throw new IllegalArgumentException();
                }
            }
            return optimizationPassesList;
        }
    }

    public void addPass(OptimizationPassType optimizationPassType) {
        optimizationPassList.addAll(optimizationPassesFactory.getPass(optimizationPassType));

    }

    public void initialize() {
<<<<<<< HEAD
         addPass(OptimizationPassType.CommonSubExpression);
         addPass(OptimizationPassType.CopyPropagation);
         addPass(OptimizationPassType.DeadCodeElimination);
        addPass(OptimizationPassType.ConstantPropagation);
=======
        addPass(OptimizationPassType.CommonSubExpression);
        addPass(OptimizationPassType.CopyPropagation);
        addPass(OptimizationPassType.DeadCodeElimination);
        addPass(OptimizationPassType.DeadStoreElimination);
>>>>>>> 7d9e3129
    }

    public DataflowOptimizer(List<MethodBegin> methodBeginTacLists, Set<AbstractName> globalNames) {
        this.globalNames = globalNames;
        this.methodBeginTacLists = methodBeginTacLists;
    }

    public void optimize() {
        for (int run = 0; run < numberOfRuns; run++) {
            boolean changesHappened = false;
            for (var optimizationPass : optimizationPassList) {
                changesHappened = changesHappened | !optimizationPass.run();
            }
            if (!changesHappened)
                break;
        }
    }
}<|MERGE_RESOLUTION|>--- conflicted
+++ resolved
@@ -31,11 +31,8 @@
         CommonSubExpression,
         CopyPropagation,
         DeadCodeElimination,
-<<<<<<< HEAD
+        DeadStoreElimination,
         ConstantPropagation
-=======
-        DeadStoreElimination
->>>>>>> 7d9e3129
     }
 
     public class Factory {
@@ -81,17 +78,11 @@
     }
 
     public void initialize() {
-<<<<<<< HEAD
-         addPass(OptimizationPassType.CommonSubExpression);
-         addPass(OptimizationPassType.CopyPropagation);
-         addPass(OptimizationPassType.DeadCodeElimination);
-        addPass(OptimizationPassType.ConstantPropagation);
-=======
         addPass(OptimizationPassType.CommonSubExpression);
         addPass(OptimizationPassType.CopyPropagation);
         addPass(OptimizationPassType.DeadCodeElimination);
         addPass(OptimizationPassType.DeadStoreElimination);
->>>>>>> 7d9e3129
+        addPass(OptimizationPassType.ConstantPropagation);
     }
 
     public DataflowOptimizer(List<MethodBegin> methodBeginTacLists, Set<AbstractName> globalNames) {
