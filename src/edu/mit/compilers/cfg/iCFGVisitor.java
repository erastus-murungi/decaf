--- conflicted
+++ resolved
@@ -92,19 +92,11 @@
 
         evaluateBlock.trueChild = truePair.startBlock;
         truePair.startBlock.parents.add(evaluateBlock);
-<<<<<<< HEAD
-        // bug
-        // if (truePair.endBlock != null){
-        //     truePair.endBlock.autoChild = evaluateBlock;
-        //     evaluateBlock.parents.add(truePair.endBlock);
-        // }
-=======
 
         if (truePair.endBlock != exitNOP){
             truePair.endBlock.autoChild = incrementBlock;
             incrementBlock.parents.add(truePair.endBlock);
         }
->>>>>>> 5a0b51af
         // Initialize the condition variable
         CFGNonConditional initializeBlock = new CFGNonConditional();
         initializeBlock.lines.add(new CFGDeclaration(forStatement.initialization));
