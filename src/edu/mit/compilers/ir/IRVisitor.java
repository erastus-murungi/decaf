package edu.mit.compilers.ir;

import edu.mit.compilers.ast.*;
import edu.mit.compilers.exceptions.DecafSemanticException;
import edu.mit.compilers.grammar.TokenPosition;
import edu.mit.compilers.symbolTable.SymbolTable;
import edu.mit.compilers.descriptors.*;
import edu.mit.compilers.symbolTable.SymbolTableType;
import edu.mit.compilers.utils.Pair;

import java.util.ArrayList;
import java.util.List;
import java.util.TreeSet;

public class IRVisitor implements Visitor<Void> {
    List<DecafSemanticException> exceptions = new ArrayList<>();
    SymbolTable fields = new SymbolTable(null, SymbolTableType.Field);
    SymbolTable methods = new SymbolTable(null, SymbolTableType.Method);
    public TreeSet<String> imports = new TreeSet<>();
<<<<<<< HEAD
    
    public void visit(BooleanLiteral booleanLiteral, SymbolTable<String, Descriptor> symbolTable) {
        // nothing to add, handled in assignment expression
    }
    public void visit(DecimalLiteral decimalLiteral, SymbolTable<String, Descriptor> symbolTable) {
        // nothing to add, handled in assignment expression
    }
    public void visit(HexLiteral hexLiteral, SymbolTable<String, Descriptor> symbolTable) {
        // nothing to add, handled in assignment expression
    }
    
    public void visit(FieldDeclaration fieldDeclaration, SymbolTable<String, Descriptor> symbolTable) {
        BuiltinType type = fieldDeclaration.builtinType;
        for (Name name : fieldDeclaration.names){
            // TODO: Check parameter symbol table if current type is local symbol table
            if (symbolTable.containsKey(name.id)){
                exceptions.add(new DecafSemanticException(fieldDeclaration.tokenPosition, "Field "+ name.id+" already declared"));
            } else {
                // fields just declared do not have a value.
                symbolTable.addEntry(name.id, new VariableDescriptor(name.id, null, type));
            }
        }
        for (Array array : fieldDeclaration.arrays){
            if (symbolTable.containsKey(array.id.id)){
                exceptions.add(new DecafSemanticException(fieldDeclaration.tokenPosition, "Field "+ array.id.id+" already declared"));
            } else {
                symbolTable.addEntry(array.id.id, new ArrayDescriptor(array.id.id, array.size.convertToLong(), type));
=======

    public Void visit(IntLiteral intLiteral, SymbolTable symbolTable) {return null;}
    public Void visit(BooleanLiteral booleanLiteral, SymbolTable symbolTable) {return null;}
    public Void visit(DecimalLiteral decimalLiteral, SymbolTable symbolTable) {return null;}
    public Void visit(HexLiteral hexLiteral, SymbolTable symbolTable) {return null;}
    public Void visit(FieldDeclaration fieldDeclaration, SymbolTable symbolTable) {
        BuiltinType type = fieldDeclaration.builtinType;
        for (Name name : fieldDeclaration.names){
            if (fields.containsEntry(name.id)){
                exceptions.add(new DecafSemanticException(fieldDeclaration.tokenPosition, "Field "+ name.id+" already declared"));
            } else {
                // fields just declared do not have a value.
                fields.entries.put(name.id, new VariableDescriptor(name.id, null, type));
            }
        }
        for (Array array : fieldDeclaration.arrays){
            if (fields.containsEntry(array.id.id)){
                exceptions.add(new DecafSemanticException(fieldDeclaration.tokenPosition, "Field "+ array.id.id+" already declared"));
            } else {
                // TODO: Check hex parse long
                fields.entries.put(array.id.id, new ArrayDescriptor(array.id.id, array.size.convertToLong(), type));
>>>>>>> 2f0d38c0
            }
        }
        return null;
    }
    public Void visit(MethodDefinition methodDefinition, SymbolTable symbolTable){
        if (methods.containsEntry(methodDefinition.methodName.id)){
            // method already defined. add an exception
            exceptions.add(new DecafSemanticException(methodDefinition.tokenPosition, "Method name "+ methodDefinition.methodName.id+" already defined"));
        } else {
            SymbolTable parameterSymbolTable = new SymbolTable(fields, SymbolTableType.Parameter);
            SymbolTable localSymbolTable = new SymbolTable(parameterSymbolTable, SymbolTableType.Field);
            for (MethodDefinitionParameter parameter : methodDefinition.methodDefinitionParameterList){
                parameterSymbolTable.entries.put(parameter.id.id, new ParameterDescriptor(parameter.id.id, parameter.builtinType));
            }
            // visit the method definition and populate the local symbol table
            // TODO: encounter bug
            methodDefinition.block.accept(this, localSymbolTable);
            methods.entries.put(methodDefinition.methodName.id, new MethodDescriptor(methodDefinition, parameterSymbolTable, localSymbolTable));
        }
        return null;
    }
    public Void visit(ImportDeclaration importDeclaration, SymbolTable symbolTable) {
        if (imports.contains(importDeclaration.nameId.id)){
            exceptions.add(new DecafSemanticException(new TokenPosition(0, 0, 0), "Import identifier "+ importDeclaration.nameId.id+" already declared"));
        } else {
            imports.add(importDeclaration.nameId.id);
        }
        return null;
    }
    public Void visit(For forStatement, SymbolTable symbolTable) {
        // this is the name of our loop variable that we initialize in the creation of the for loop
        // for ( index = 0 ...) <-- index is the example here
        String initializedVariableName = forStatement.initId.id;

        // check if the variable exists
        if (symbolTable.containsEntry(initializedVariableName)){
            Descriptor initVariableDescriptor = symbolTable.entries.get(initializedVariableName);
            Expression initExpression = forStatement.initExpression;
            // update the symbol table to have the full expression
            symbolTable.entries.put(initializedVariableName, new VariableDescriptor(initializedVariableName, initExpression, initVariableDescriptor.type));

            // visit the block
            forStatement.block.accept(this, symbolTable);
        } else {
            // the variable referred to was not declared. Add an exception.
            exceptions.add(new DecafSemanticException(forStatement.tokenPosition, "Variable "+initializedVariableName+" was not declared"));
        }
        return null;
    }
    public Void visit(Break breakStatement, SymbolTable symbolTable) {return null;}
    public Void visit(Continue continueStatement, SymbolTable symbolTable) {return null;}
    public Void visit(While whileStatement, SymbolTable symbolTable) {return null;}
    public Void visit(Program program, SymbolTable symbolTable) {return null;}
    public Void visit(UnaryOpExpression unaryOpExpression, SymbolTable symbolTable) {return null;}
    public Void visit(BinaryOpExpression binaryOpExpression, SymbolTable symbolTable) {return null;}
    public Void visit(Block block, SymbolTable symbolTable) {return null;}
    public Void visit(ParenthesizedExpression parenthesizedExpression, SymbolTable symbolTable) {return null;}
    public Void visit(LocationArray locationArray, SymbolTable symbolTable) {return null;}
    public Void visit(CompoundAssignOpExpr compoundAssignOpExpr, SymbolTable symbolTable) {return null;}
    public Void visit(ExpressionParameter expressionParameter, SymbolTable symbolTable) {return null;}
    public Void visit(If ifStatement, SymbolTable symbolTable) {
        // variable lookup happens in ifCondition or if/else body
        for (Pair<String, AST> child: ifStatement.getChildren())
            child.second().accept(this, symbolTable);
        return null;
    }
    public Void visit(Return returnStatement, SymbolTable symbolTable) {return null;}
    public Void visit(Array array, SymbolTable symbolTable) {return null;}
    public Void visit(MethodCall methodCall, SymbolTable symbolTable) {
        List<Pair<String, AST>> children = methodCall.getChildren();
        Name methodName = methodCall.nameId;

        if (!methods.containsEntry(methodName.id))
            exceptions.add(new DecafSemanticException(methodName.tokenPosition, methodName.id + "hasn't been defined yet"));

        for (MethodCallParameter parameter: methodCall.methodCallParameterList)
            parameter.accept(this, symbolTable);
        return null;
    }
    public Void visit(MethodCallStatement methodCallStatement, SymbolTable symbolTable) {
        methodCallStatement.methodCall.accept(this, symbolTable);
        return null;
    }
    public Void visit(LocationAssignExpr locationAssignExpr, SymbolTable symbolTable) {
        Name location = locationAssignExpr.location.name;
        // checking location has been initialized
        if (!symbolTable.containsEntry(location.id))
            exceptions.add(new DecafSemanticException(location.tokenPosition, location.id + "hasn't been defined yet"));
            // type-checking expr
        else {
            BuiltinType locationType = symbolTable.entries.get(location.id).type;

            // Can only increment an int
            if (locationAssignExpr.assignExpr instanceof Increment && locationType != BuiltinType.Int)
                exceptions.add(new DecafSemanticException(location.tokenPosition, location.id + "needs to have type int in order to be incremented"));
                // location type has to match expression type
            else if (locationType != locationAssignExpr.assignExpr.expression.builtinType)
                exceptions.add(new DecafSemanticException(location.tokenPosition, location.id + "needs to have same type of expression"));
        }

        // update location variable in symbolTable, but how? Need evaluation of expr???
        // can we just store expr node in symbol table
        return null;
    }
    public Void visit(AssignOpExpr assignOpExpr, SymbolTable symbolTable) {
        // no node for AssignOperator?
        assignOpExpr.expression.accept(this, symbolTable);
        return null;
    }
    public Void visit(MethodDefinitionParameter methodDefinitionParameter, SymbolTable symbolTable) {
        String paramName = methodDefinitionParameter.id.id;
        BuiltinType paramType = methodDefinitionParameter.builtinType;
        symbolTable.entries.put(paramName, new ParameterDescriptor(paramName, paramType));
        return null;
    }
    public Void visit(Name name, SymbolTable symbolTable) {return null;}
    public Void visit(Location location, SymbolTable symbolTable) {
        if (!symbolTable.containsEntry(location.name.id)) {
            exceptions.add(new DecafSemanticException(location.name.tokenPosition, "Locations must be defined"));
        }
        return null;
    }
    public Void visit(Len len, SymbolTable symbolTable) {
        String arrayName = len.nameId.id;
        if (!symbolTable.containsEntry(arrayName) && (symbolTable.entries.get(arrayName).type == BuiltinType.IntArray || symbolTable.entries.get(arrayName).type == BuiltinType.BoolArray)) {
            exceptions.add(new DecafSemanticException(len.nameId.tokenPosition, "the argument of the len operator must be an array"));
        }
        return null;}
    public Void visit(Increment increment, SymbolTable symbolTable) {return null;}
    public Void visit(Decrement decrement, SymbolTable symbolTable) {return null;}
    public Void visit(CharLiteral charLiteral, SymbolTable symbolTable) {return null;}
    public Void visit(MethodCallParameter methodCallParameter, SymbolTable symbolTable) {return null;}
    public Void visit(StringLiteral stringLiteral, SymbolTable symbolTable) {return null;}
}<|MERGE_RESOLUTION|>--- conflicted
+++ resolved
@@ -17,35 +17,6 @@
     SymbolTable fields = new SymbolTable(null, SymbolTableType.Field);
     SymbolTable methods = new SymbolTable(null, SymbolTableType.Method);
     public TreeSet<String> imports = new TreeSet<>();
-<<<<<<< HEAD
-    
-    public void visit(BooleanLiteral booleanLiteral, SymbolTable<String, Descriptor> symbolTable) {
-        // nothing to add, handled in assignment expression
-    }
-    public void visit(DecimalLiteral decimalLiteral, SymbolTable<String, Descriptor> symbolTable) {
-        // nothing to add, handled in assignment expression
-    }
-    public void visit(HexLiteral hexLiteral, SymbolTable<String, Descriptor> symbolTable) {
-        // nothing to add, handled in assignment expression
-    }
-    
-    public void visit(FieldDeclaration fieldDeclaration, SymbolTable<String, Descriptor> symbolTable) {
-        BuiltinType type = fieldDeclaration.builtinType;
-        for (Name name : fieldDeclaration.names){
-            // TODO: Check parameter symbol table if current type is local symbol table
-            if (symbolTable.containsKey(name.id)){
-                exceptions.add(new DecafSemanticException(fieldDeclaration.tokenPosition, "Field "+ name.id+" already declared"));
-            } else {
-                // fields just declared do not have a value.
-                symbolTable.addEntry(name.id, new VariableDescriptor(name.id, null, type));
-            }
-        }
-        for (Array array : fieldDeclaration.arrays){
-            if (symbolTable.containsKey(array.id.id)){
-                exceptions.add(new DecafSemanticException(fieldDeclaration.tokenPosition, "Field "+ array.id.id+" already declared"));
-            } else {
-                symbolTable.addEntry(array.id.id, new ArrayDescriptor(array.id.id, array.size.convertToLong(), type));
-=======
 
     public Void visit(IntLiteral intLiteral, SymbolTable symbolTable) {return null;}
     public Void visit(BooleanLiteral booleanLiteral, SymbolTable symbolTable) {return null;}
@@ -67,7 +38,6 @@
             } else {
                 // TODO: Check hex parse long
                 fields.entries.put(array.id.id, new ArrayDescriptor(array.id.id, array.size.convertToLong(), type));
->>>>>>> 2f0d38c0
             }
         }
         return null;
