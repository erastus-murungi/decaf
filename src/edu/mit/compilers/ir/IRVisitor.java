--- conflicted
+++ resolved
@@ -2,7 +2,6 @@
 
 import edu.mit.compilers.ast.*;
 import edu.mit.compilers.exceptions.DecafSemanticException;
-<<<<<<< HEAD
 import edu.mit.compilers.grammar.TokenPosition;
 import edu.mit.compilers.symbolTable.SymbolTable;
 import edu.mit.compilers.descriptors.ArrayDescriptor;
@@ -10,19 +9,19 @@
 import edu.mit.compilers.descriptors.ImportDescriptor;
 import edu.mit.compilers.descriptors.MethodDescriptor;
 import edu.mit.compilers.descriptors.VariableDescriptor;
-import edu.mit.compilers.descriptors.MethodParameterDescriptor;
-=======
-import edu.mit.compilers.symbolTable.SymbolTable; 
-import edu.mit.compilers.descriptors.*;
+import edu.mit.compilers.descriptors.ParameterDescriptor;
 import edu.mit.compilers.utils.Pair;
 
->>>>>>> 02faa6d5
 import java.util.ArrayList;
 import java.util.List;
+import java.util.TreeSet;
 
 public class IRVisitor implements Visitor {
     List<DecafSemanticException> exceptions = new ArrayList<>();
-<<<<<<< HEAD
+    SymbolTable<String, Descriptor> fields = new SymbolTable<String, Descriptor>(null);
+    SymbolTable<String, Descriptor> methods = new SymbolTable<String, Descriptor>(null);
+    public TreeSet<String> imports = new TreeSet<>();
+    
     public void visit(IntLiteral intLiteral, SymbolTable<String, Descriptor> symbolTable) {
         // nothing to add, handled in assignment expression
         // int literal to check if
@@ -37,47 +36,47 @@
         // nothing to add, handled in assignment expression
     }
     public void visit(FieldDeclaration fieldDeclaration, SymbolTable<String, Descriptor> symbolTable) {
-        // TODO: what is the symbol table we are passing in? This is top-level. I'm assuming it's a field symbol table
         BuiltinType type = fieldDeclaration.builtinType;
         for (Name name : fieldDeclaration.names){
-            if (symbolTable.containsKey(name.id)){
+            if (fields.containsKey(name.id)){
                 exceptions.add(new DecafSemanticException(fieldDeclaration.tokenPosition, "Field "+ name.id+" already declared"));
             } else {
                 // fields just declared do not have a value.
-                symbolTable.addEntry(name.id, new VariableDescriptor(name.id, null, type));
+                fields.addEntry(name.id, new VariableDescriptor(name.id, null, type));
             }
         }
         for (Array array : fieldDeclaration.arrays){
-            if (symbolTable.containsKey(array.id.id)){
+            if (fields.containsKey(array.id.id)){
                 exceptions.add(new DecafSemanticException(fieldDeclaration.tokenPosition, "Field "+ array.id.id+" already declared"));
             } else {
                 // TODO: Check hex parse long
-                symbolTable.addEntry(array.id.id, new ArrayDescriptor(array.id.id, array.size.convertToLong(), type));
+                fields.addEntry(array.id.id, new ArrayDescriptor(array.id.id, array.size.convertToLong(), type));
             }
         }
     }
 
     public void visit(MethodDefinition methodDefinition, SymbolTable<String, Descriptor> symbolTable){
-        if (symbolTable.containsKey(methodDefinition.methodName.id)){
+        if (methods.containsKey(methodDefinition.methodName.id)){
             // method already defined. add an exception
             exceptions.add(new DecafSemanticException(methodDefinition.tokenPosition, "Method name "+ methodDefinition.methodName.id+" already defined"));
         } else {
-            SymbolTable<String, Descriptor> parameterSymbolTable = new SymbolTable<>(symbolTable);
-            SymbolTable<String, Descriptor> localSymbolTable = new SymbolTable<>(symbolTable);
+            SymbolTable<String, Descriptor> parameterSymbolTable = new SymbolTable<>(fields);
+            SymbolTable<String, Descriptor> localSymbolTable = new SymbolTable<>(parameterSymbolTable);
             for (MethodDefinitionParameter parameter : methodDefinition.methodDefinitionParameterList){
-                parameterSymbolTable.addEntry(parameter.id.id, new MethodParameterDescriptor(parameter.id.id, parameter.builtinType));
+                parameterSymbolTable.addEntry(parameter.id.id, new ParameterDescriptor(parameter.id.id, parameter.builtinType));
             }
             // visit the method definition and populate the local symbol table
-            this.visit(methodDefinition.block, localSymbolTable);
-            symbolTable.addEntry(methodDefinition.methodName.id, new MethodDescriptor(methodDefinition, parameterSymbolTable, localSymbolTable));
+            // TODO: encounter bug
+            methodDefinition.block.accept(this, localSymbolTable);
+            methods.addEntry(methodDefinition.methodName.id, new MethodDescriptor(methodDefinition, parameterSymbolTable, localSymbolTable));
         }   
     }
 
     public void visit(ImportDeclaration importDeclaration, SymbolTable<String, Descriptor> symbolTable) {
-        if (symbolTable.containsKey(importDeclaration.nameId.id)){
+        if (imports.contains(importDeclaration.nameId.id)){
             exceptions.add(new DecafSemanticException(new TokenPosition(0, 0, 0), "Import identifier "+ importDeclaration.nameId.id+" already declared"));
         } else {
-            symbolTable.addEntry(importDeclaration.nameId.id, new ImportDescriptor(BuiltinType.Import, importDeclaration.nameId.id));
+            imports.add(importDeclaration.nameId.id);
         }
     }
 
@@ -109,26 +108,10 @@
     public void visit(Continue continueStatement, SymbolTable<String, Descriptor> symbolTable) {
         // nothing to add, continue does not affect symbol table
     }
-    
-    
-=======
-    SymbolTable globals = new SymbolTable(null);
-    SymbolTable methods = new SymbolTable(null);
 
-    public void visit(IntLiteral intLiteral, SymbolTable<String, Descriptor> symbolTable) {}
-    public void visit(BooleanLiteral booleanLiteral, SymbolTable<String, Descriptor> symbolTable) {}
-    public void visit(DecimalLiteral decimalLiteral, SymbolTable<String, Descriptor> symbolTable) {}
-    public void visit(HexLiteral hexLiteral, SymbolTable<String, Descriptor> symbolTable) {}
-    public void visit(FieldDeclaration fieldDeclaration, SymbolTable<String, Descriptor> symbolTable) {}
-    public void visit(MethodDefinition methodDefinition, SymbolTable<String, Descriptor> symbolTable){}
-    public void visit(ImportDeclaration importDeclaration, SymbolTable<String, Descriptor> symbolTable) {}
-    public void visit(For forStatement, SymbolTable<String, Descriptor> symbolTable) {}
-    public void visit(Break breakStatement, SymbolTable<String, Descriptor> symbolTable) {}
-    public void visit(Continue continueStatement, SymbolTable<String, Descriptor> symbolTable) {}
->>>>>>> 02faa6d5
     public void visit(While whileStatement, SymbolTable<String, Descriptor> symbolTable) {}
     public void visit(Program program, SymbolTable<String, Descriptor> symbolTable) {
-        SymbolTable<String, Descriptor> globalSymbolTable = new SymbolTable<>(null);
+       
 
     }
     public void visit(UnaryOpExpression unaryOpExpression, SymbolTable<String, Descriptor> symbolTable) {}
